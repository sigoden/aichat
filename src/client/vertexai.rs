use super::claude::{claude_build_body, claude_send_message, claude_send_message_streaming};
use super::{
    catch_error, json_stream, message::*, patch_system_message, Client, ExtraConfig, Model,
    ModelConfig, PromptType, ReplyHandler, SendData, VertexAIClient,
};

use crate::utils::PromptKind;

use anyhow::{anyhow, bail, Context, Result};
use async_trait::async_trait;
use chrono::{Duration, Utc};
use reqwest::{Client as ReqwestClient, RequestBuilder};
use serde::Deserialize;
use serde_json::{json, Value};
use std::{path::PathBuf, str::FromStr};

static mut ACCESS_TOKEN: (String, i64) = (String::new(), 0); // safe under linear operation

#[derive(Debug, Clone, Deserialize, Default)]
pub struct VertexAIConfig {
    pub name: Option<String>,
    pub project_id: Option<String>,
    pub location: Option<String>,
    pub adc_file: Option<String>,
    pub block_threshold: Option<String>,
    #[serde(default)]
    pub models: Vec<ModelConfig>,
    pub extra: Option<ExtraConfig>,
}

<<<<<<< HEAD
#[async_trait]
impl Client for VertexAIClient {
    client_common_fns!();

    async fn send_message_inner(&self, client: &ReqwestClient, data: SendData) -> Result<String> {
        let model_category = ModelCategory::from_str(&self.model.name)?;
        self.prepare_access_token().await?;
        let builder = self.request_builder(client, data, &model_category)?;
        match model_category {
            ModelCategory::Gemini => gemini_send_message(builder).await,
            ModelCategory::Claude => claude_send_message(builder).await,
        }
    }

    async fn send_message_streaming_inner(
        &self,
        client: &ReqwestClient,
        handler: &mut ReplyHandler,
        data: SendData,
    ) -> Result<()> {
        let model_category = ModelCategory::from_str(&self.model.name)?;
        self.prepare_access_token().await?;
        let builder = self.request_builder(client, data, &model_category)?;
        match model_category {
            ModelCategory::Gemini => gemini_send_message_streaming(builder, handler).await,
            ModelCategory::Claude => claude_send_message_streaming(builder, handler).await,
        }
    }
}

=======
>>>>>>> 740ca241
impl VertexAIClient {
    list_models_fn!(
        VertexAIConfig,
        [
            // https://cloud.google.com/vertex-ai/generative-ai/docs/learn/models
            ("gemini-1.0-pro", "text", 24568),
            ("gemini-1.0-pro-vision", "text,vision", 14336),
            ("gemini-1.5-pro-preview-0409", "text,vision", 1000000),
            ("claude-3-opus@20240229", "text,vision", 200000, 4096),
            ("claude-3-sonnet@20240229", "text,vision", 200000, 4096),
            ("claude-3-haiku@20240307", "text,vision", 200000, 4096),
        ]
    );
    config_get_fn!(project_id, get_project_id);
    config_get_fn!(location, get_location);

    pub const PROMPTS: [PromptType<'static>; 2] = [
        ("project_id", "Project ID", true, PromptKind::String),
        ("location", "Global Location", true, PromptKind::String),
    ];

    fn request_builder(
        &self,
        client: &ReqwestClient,
        data: SendData,
        model_category: &ModelCategory,
    ) -> Result<RequestBuilder> {
        let project_id = self.get_project_id()?;
        let location = self.get_location()?;

        let base_url = format!("https://{location}-aiplatform.googleapis.com/v1/projects/{project_id}/locations/{location}/publishers");
        let url = build_url(&base_url, &self.model.name, model_category, data.stream)?;

        let block_threshold = self.config.block_threshold.clone();
        let body = build_body(data, &self.model, model_category, block_threshold)?;

        debug!("VertexAI Request: {url} {body}");

        let builder = client
            .post(url)
            .bearer_auth(unsafe { &ACCESS_TOKEN.0 })
            .json(&body);

        Ok(builder)
    }

    async fn prepare_access_token(&self) -> Result<()> {
        if unsafe { ACCESS_TOKEN.0.is_empty() || Utc::now().timestamp() > ACCESS_TOKEN.1 } {
            let client = self.build_client()?;
            let (token, expires_in) = fetch_access_token(&client, &self.config.adc_file)
                .await
                .with_context(|| "Failed to fetch access token")?;
            let expires_at = Utc::now()
                + Duration::try_seconds(expires_in)
                    .ok_or_else(|| anyhow!("Failed to parse expires_in of access_token"))?;
            unsafe { ACCESS_TOKEN = (token, expires_at.timestamp()) };
        }
        Ok(())
    }
}

#[async_trait]
impl Client for VertexAIClient {
    client_common_fns!();

    async fn send_message_inner(&self, client: &ReqwestClient, data: SendData) -> Result<String> {
        self.prepare_access_token().await?;
        let builder = self.request_builder(client, data)?;
        gemini_send_message(builder).await
    }

    async fn send_message_streaming_inner(
        &self,
        client: &ReqwestClient,
        handler: &mut ReplyHandler,
        data: SendData,
    ) -> Result<()> {
        self.prepare_access_token().await?;
        let builder = self.request_builder(client, data)?;
        gemini_send_message_streaming(builder, handler).await
    }
}

pub async fn gemini_send_message(builder: RequestBuilder) -> Result<String> {
    let res = builder.send().await?;
    let status = res.status();
    let data: Value = res.json().await?;
    if status != 200 {
        catch_error(&data, status.as_u16())?;
    }
    let output = gemini_extract_text(&data)?;
    Ok(output.to_string())
}

pub async fn gemini_send_message_streaming(
    builder: RequestBuilder,
    handler: &mut ReplyHandler,
) -> Result<()> {
    let res = builder.send().await?;
    let status = res.status();
    if status != 200 {
        let data: Value = res.json().await?;
        catch_error(&data, status.as_u16())?;
    } else {
        let handle = |value: &str| -> Result<()> {
            let value: Value = serde_json::from_str(value)?;
            handler.text(gemini_extract_text(&value)?)?;
            Ok(())
        };
        json_stream(res.bytes_stream(), handle).await?;
    }
    Ok(())
}

fn gemini_extract_text(data: &Value) -> Result<&str> {
    match data["candidates"][0]["content"]["parts"][0]["text"].as_str() {
        Some(text) => Ok(text),
        None => {
            if let Some("SAFETY") = data["promptFeedback"]["blockReason"]
                .as_str()
                .or_else(|| data["candidates"][0]["finishReason"].as_str())
            {
                bail!("Blocked by safety settings，consider adjusting `block_threshold` in the client configuration")
            } else {
                bail!("Invalid response data: {data}")
            }
        }
    }
}

fn build_url(
    base_url: &str,
    model_name: &str,
    model_category: &ModelCategory,
    stream: bool,
) -> Result<String> {
    let url = match model_category {
        ModelCategory::Gemini => {
            let func = match stream {
                true => "streamGenerateContent",
                false => "generateContent",
            };
            format!("{base_url}/google/models/{model_name}:{func}")
        }
        ModelCategory::Claude => {
            format!("{base_url}/anthropic/models/{model_name}:streamRawPredict")
        }
    };
    Ok(url)
}

fn build_body(
    data: SendData,
    model: &Model,
    model_category: &ModelCategory,
    block_threshold: Option<String>,
) -> Result<Value> {
    match model_category {
        ModelCategory::Gemini => gemini_build_body(data, model, block_threshold),
        ModelCategory::Claude => {
            let mut body = claude_build_body(data, model)?;
            if let Some(body_obj) = body.as_object_mut() {
                body_obj.remove("model");
            }
            body["anthropic_version"] = "vertex-2023-10-16".into();
            Ok(body)
        }
    }
}

pub(crate) fn gemini_build_body(
    data: SendData,
    model: &Model,
    block_threshold: Option<String>,
) -> Result<Value> {
    let SendData {
        mut messages,
        temperature,
        top_p,
        stream: _,
    } = data;

    patch_system_message(&mut messages);

    let mut network_image_urls = vec![];
    let contents: Vec<Value> = messages
        .into_iter()
        .map(|message| {
            let role = match message.role {
                MessageRole::User => "user",
                _ => "model",
            };
            match message.content {
                MessageContent::Text(text) => json!({
                    "role": role,
                    "parts": [{ "text": text }]
                }),
                MessageContent::Array(list) => {
                    let list: Vec<Value> = list
                        .into_iter()
                        .map(|item| match item {
                            MessageContentPart::Text { text } => json!({"text": text}),
                            MessageContentPart::ImageUrl { image_url: ImageUrl { url } } => {
                                if let Some((mime_type, data)) = url.strip_prefix("data:").and_then(|v| v.split_once(";base64,")) {
                                    json!({ "inline_data": { "mime_type": mime_type, "data": data } })
                                } else {
                                    network_image_urls.push(url.clone());
                                    json!({ "url": url })
                                }
                            },
                        })
                        .collect();
                    json!({ "role": role, "parts": list })
                }
            }
        })
        .collect();

    if !network_image_urls.is_empty() {
        bail!(
            "The model does not support network images: {:?}",
            network_image_urls
        );
    }

    let mut body = json!({ "contents": contents, "generationConfig": {} });

    if let Some(block_threshold) = block_threshold {
        body["safetySettings"] = json!([
            {"category":"HARM_CATEGORY_HARASSMENT","threshold":block_threshold},
            {"category":"HARM_CATEGORY_HATE_SPEECH","threshold":block_threshold},
            {"category":"HARM_CATEGORY_SEXUALLY_EXPLICIT","threshold":block_threshold},
            {"category":"HARM_CATEGORY_DANGEROUS_CONTENT","threshold":block_threshold}
        ]);
    }

    if let Some(v) = model.max_output_tokens {
        body["generationConfig"]["maxOutputTokens"] = v.into();
    }
    if let Some(v) = temperature {
        body["generationConfig"]["temperature"] = v.into();
    }
    if let Some(v) = top_p {
        body["generationConfig"]["topP"] = v.into();
    }

    Ok(body)
}

#[derive(Debug, Clone, Copy, PartialEq, Eq)]
enum ModelCategory {
    Gemini,
    Claude,
}

impl FromStr for ModelCategory {
    type Err = anyhow::Error;

    fn from_str(s: &str) -> std::result::Result<Self, Self::Err> {
        if s.starts_with("gemini-") {
            Ok(ModelCategory::Gemini)
        } else if s.starts_with("claude-") {
            Ok(ModelCategory::Claude)
        } else {
            unsupported_model!(s)
        }
    }
}

async fn fetch_access_token(
    client: &reqwest::Client,
    file: &Option<String>,
) -> Result<(String, i64)> {
    let credentials = load_adc(file).await?;
    let value: Value = client
        .post("https://oauth2.googleapis.com/token")
        .json(&credentials)
        .send()
        .await?
        .json()
        .await?;

    if let (Some(access_token), Some(expires_in)) =
        (value["access_token"].as_str(), value["expires_in"].as_i64())
    {
        Ok((access_token.to_string(), expires_in))
    } else if let Some(err_msg) = value["error_description"].as_str() {
        bail!("{err_msg}")
    } else {
        bail!("Invalid response data: {value}")
    }
}

async fn load_adc(file: &Option<String>) -> Result<Value> {
    let adc_file = file
        .as_ref()
        .map(PathBuf::from)
        .or_else(default_adc_file)
        .ok_or_else(|| anyhow!("No application_default_credentials.json"))?;
    let data = tokio::fs::read_to_string(adc_file).await?;
    let data: Value = serde_json::from_str(&data)?;
    if let (Some(client_id), Some(client_secret), Some(refresh_token)) = (
        data["client_id"].as_str(),
        data["client_secret"].as_str(),
        data["refresh_token"].as_str(),
    ) {
        Ok(json!({
            "client_id": client_id,
            "client_secret": client_secret,
            "refresh_token": refresh_token,
            "grant_type": "refresh_token",
        }))
    } else {
        bail!("Invalid application_default_credentials.json")
    }
}

#[cfg(not(windows))]
fn default_adc_file() -> Option<PathBuf> {
    let mut path = dirs::home_dir()?;
    path.push(".config");
    path.push("gcloud");
    path.push("application_default_credentials.json");
    Some(path)
}

#[cfg(windows)]
fn default_adc_file() -> Option<PathBuf> {
    let mut path = dirs::config_dir()?;
    path.push("gcloud");
    path.push("application_default_credentials.json");
    Some(path)
}<|MERGE_RESOLUTION|>--- conflicted
+++ resolved
@@ -28,39 +28,6 @@
     pub extra: Option<ExtraConfig>,
 }
 
-<<<<<<< HEAD
-#[async_trait]
-impl Client for VertexAIClient {
-    client_common_fns!();
-
-    async fn send_message_inner(&self, client: &ReqwestClient, data: SendData) -> Result<String> {
-        let model_category = ModelCategory::from_str(&self.model.name)?;
-        self.prepare_access_token().await?;
-        let builder = self.request_builder(client, data, &model_category)?;
-        match model_category {
-            ModelCategory::Gemini => gemini_send_message(builder).await,
-            ModelCategory::Claude => claude_send_message(builder).await,
-        }
-    }
-
-    async fn send_message_streaming_inner(
-        &self,
-        client: &ReqwestClient,
-        handler: &mut ReplyHandler,
-        data: SendData,
-    ) -> Result<()> {
-        let model_category = ModelCategory::from_str(&self.model.name)?;
-        self.prepare_access_token().await?;
-        let builder = self.request_builder(client, data, &model_category)?;
-        match model_category {
-            ModelCategory::Gemini => gemini_send_message_streaming(builder, handler).await,
-            ModelCategory::Claude => claude_send_message_streaming(builder, handler).await,
-        }
-    }
-}
-
-=======
->>>>>>> 740ca241
 impl VertexAIClient {
     list_models_fn!(
         VertexAIConfig,
@@ -127,9 +94,13 @@
     client_common_fns!();
 
     async fn send_message_inner(&self, client: &ReqwestClient, data: SendData) -> Result<String> {
+        let model_category = ModelCategory::from_str(&self.model.name)?;
         self.prepare_access_token().await?;
-        let builder = self.request_builder(client, data)?;
-        gemini_send_message(builder).await
+        let builder = self.request_builder(client, data, &model_category)?;
+        match model_category {
+            ModelCategory::Gemini => gemini_send_message(builder).await,
+            ModelCategory::Claude => claude_send_message(builder).await,
+        }
     }
 
     async fn send_message_streaming_inner(
@@ -138,9 +109,13 @@
         handler: &mut ReplyHandler,
         data: SendData,
     ) -> Result<()> {
+        let model_category = ModelCategory::from_str(&self.model.name)?;
         self.prepare_access_token().await?;
-        let builder = self.request_builder(client, data)?;
-        gemini_send_message_streaming(builder, handler).await
+        let builder = self.request_builder(client, data, &model_category)?;
+        match model_category {
+            ModelCategory::Gemini => gemini_send_message_streaming(builder, handler).await,
+            ModelCategory::Claude => claude_send_message_streaming(builder, handler).await,
+        }
     }
 }
 
