pub mod azure_openai;
pub mod localai;
pub mod openai;

use self::{
    azure_openai::{AzureOpenAIClient, AzureOpenAIConfig},
    localai::LocalAIConfig,
    openai::{OpenAIClient, OpenAIConfig},
};

use anyhow::{anyhow, bail, Context, Result};
use async_trait::async_trait;
use reqwest::{ClientBuilder, Proxy};
use serde::Deserialize;
use std::{env, time::Duration};
use tokio::runtime::Runtime;
use tokio::time::sleep;

use crate::{
    client::localai::LocalAIClient,
    config::{Config, SharedConfig},
    repl::{ReplyStreamHandler, SharedAbortSignal},
    utils::split_text,
};

#[allow(clippy::struct_excessive_bools)]
#[derive(Debug, Clone, Deserialize)]
#[serde(tag = "type")]
pub enum ClientConfig {
    #[serde(rename = "openai")]
    OpenAI(OpenAIConfig),
    #[serde(rename = "localai")]
    LocalAI(LocalAIConfig),
    #[serde(rename = "azure-openai")]
    AzureOpenAI(AzureOpenAIConfig),
}

#[derive(Debug, Clone)]
pub struct ModelInfo {
    pub client: String,
    pub name: String,
    pub max_tokens: usize,
    pub index: usize,
}

impl Default for ModelInfo {
    fn default() -> Self {
        OpenAIClient::list_models(&OpenAIConfig::default(), 0)[0].clone()
    }
}

impl ModelInfo {
    pub fn new(client: &str, name: &str, max_tokens: usize, index: usize) -> Self {
        Self {
            client: client.into(),
            name: name.into(),
            max_tokens,
            index,
        }
    }
    pub fn stringify(&self) -> String {
        format!("{}:{}", self.client, self.name)
    }
}

#[async_trait]
pub trait Client {
    fn get_config(&self) -> &SharedConfig;

    fn send_message(&self, content: &str) -> Result<String> {
        init_runtime()?.block_on(async {
            if self.get_config().read().dry_run {
                return Ok(self.get_config().read().echo_messages(content));
            }
            self.send_message_inner(content)
                .await
                .with_context(|| "Failed to fetch")
        })
    }

    fn send_message_streaming(
        &self,
        content: &str,
        handler: &mut ReplyStreamHandler,
    ) -> Result<()> {
        async fn watch_abort(abort: SharedAbortSignal) {
            loop {
                if abort.aborted() {
                    break;
                }
                sleep(Duration::from_millis(100)).await;
            }
        }
        let abort = handler.get_abort();
        init_runtime()?.block_on(async {
            tokio::select! {
                ret = async {
                    if self.get_config().read().dry_run {
                        let words = split_text(content)?;
                        for word in words {
                            tokio::time::sleep(Duration::from_millis(25)).await;
                            handler.text(&self.get_config().read().echo_messages(&word))?;
                        }
                        return Ok(());
                    }
                    self.send_message_streaming_inner(content, handler).await
                } => {
                    handler.done()?;
                    ret.with_context(|| "Failed to fetch stream")
                }
                _ = watch_abort(abort.clone()) => {
                    handler.done()?;
                    Ok(())
                 },
                _ =  tokio::signal::ctrl_c() => {
                    abort.set_ctrlc();
                    Ok(())
                }
            }
        })
    }

    async fn send_message_inner(&self, content: &str) -> Result<String>;

    async fn send_message_streaming_inner(
        &self,
        content: &str,
        handler: &mut ReplyStreamHandler,
    ) -> Result<()>;
}

pub fn init_client(config: SharedConfig) -> Result<Box<dyn Client>> {
<<<<<<< HEAD
    let model_info = config.read().model_info.clone();
    let model_info_err = |model_info: &ModelInfo| {
        bail!(
            "Unknown client {} at config.clients[{}]",
            &model_info.client,
            &model_info.index
        )
    };
    if model_info.client == OpenAIClient::name() {
        let local_config = {
            if let ClientConfig::OpenAI(c) = &config.read().clients[model_info.index] {
                c.clone()
            } else {
                return model_info_err(&model_info);
            }
        };
        Ok(Box::new(OpenAIClient::new(
            config,
            local_config,
            model_info,
        )))
    } else if model_info.client == LocalAIClient::name() {
        let local_config = {
            if let ClientConfig::LocalAI(c) = &config.read().clients[model_info.index] {
                c.clone()
            } else {
                return model_info_err(&model_info);
            }
        };
        Ok(Box::new(LocalAIClient::new(
            config,
            local_config,
            model_info,
        )))
    } else if model_info.client == AzureOpenAIClient::name() {
        let local_config = {
            if let ClientConfig::AzureOpenAI(c) = &config.read().clients[model_info.index] {
                c.clone()
            } else {
                return model_info_err(&model_info);
            }
        };
        Ok(Box::new(AzureOpenAIClient::new(
            config,
            local_config,
            model_info,
        )))
    } else {
        bail!("Unknown client {}", &model_info.client)
    }
=======
    OpenAIClient::init(config.clone())
        .or_else(|| LocalAIClient::init(config.clone()))
        .ok_or_else(|| {
            let model_info = config.read().model_info.clone();
            anyhow!(
                "Unknown client {} at config.clients[{}]",
                &model_info.client,
                &model_info.index
            )
        })
>>>>>>> 985f8c09
}

pub fn all_clients() -> Vec<&'static str> {
    vec![
        OpenAIClient::name(),
        LocalAIClient::name(),
        AzureOpenAIClient::name(),
    ]
}

pub fn create_client_config(client: &str) -> Result<String> {
    if client == OpenAIClient::name() {
        OpenAIClient::create_config()
    } else if client == LocalAIClient::name() {
        LocalAIClient::create_config()
    } else if client == AzureOpenAIClient::name() {
        AzureOpenAIClient::create_config()
    } else {
        bail!("Unknown client {}", &client)
    }
}

pub fn list_models(config: &Config) -> Vec<ModelInfo> {
    config
        .clients
        .iter()
        .enumerate()
        .flat_map(|(i, v)| match v {
<<<<<<< HEAD
            ClientConfig::OpenAI(c) => OpenAIClient::list_models(c)
                .iter()
                .map(|(x, y)| ModelInfo::new(OpenAIClient::name(), x, *y, i))
                .collect::<Vec<ModelInfo>>(),
            ClientConfig::LocalAI(c) => LocalAIClient::list_models(c)
                .iter()
                .map(|(x, y)| ModelInfo::new(LocalAIClient::name(), x, *y, i))
                .collect::<Vec<ModelInfo>>(),
            ClientConfig::AzureOpenAI(c) => AzureOpenAIClient::list_models(c)
                .iter()
                .map(|(x, y)| ModelInfo::new(AzureOpenAIClient::name(), x, *y, i))
                .collect::<Vec<ModelInfo>>(),
=======
            ClientConfig::OpenAI(c) => OpenAIClient::list_models(c, i),
            ClientConfig::LocalAI(c) => LocalAIClient::list_models(c, i),
>>>>>>> 985f8c09
        })
        .collect()
}

pub fn init_runtime() -> Result<Runtime> {
    tokio::runtime::Builder::new_current_thread()
        .enable_all()
        .build()
        .with_context(|| "Failed to init tokio")
}

pub(crate) fn set_proxy(builder: ClientBuilder, proxy: &Option<String>) -> Result<ClientBuilder> {
    let proxy = if let Some(proxy) = proxy {
        if proxy.is_empty() || proxy == "false" || proxy == "-" {
            return Ok(builder);
        }
        proxy.clone()
    } else if let Ok(proxy) = env::var("HTTPS_PROXY").or_else(|_| env::var("ALL_PROXY")) {
        proxy
    } else {
        return Ok(builder);
    };
    let builder =
        builder.proxy(Proxy::all(&proxy).with_context(|| format!("Invalid proxy `{proxy}`"))?);
    Ok(builder)
}<|MERGE_RESOLUTION|>--- conflicted
+++ resolved
@@ -130,60 +130,9 @@
 }
 
 pub fn init_client(config: SharedConfig) -> Result<Box<dyn Client>> {
-<<<<<<< HEAD
-    let model_info = config.read().model_info.clone();
-    let model_info_err = |model_info: &ModelInfo| {
-        bail!(
-            "Unknown client {} at config.clients[{}]",
-            &model_info.client,
-            &model_info.index
-        )
-    };
-    if model_info.client == OpenAIClient::name() {
-        let local_config = {
-            if let ClientConfig::OpenAI(c) = &config.read().clients[model_info.index] {
-                c.clone()
-            } else {
-                return model_info_err(&model_info);
-            }
-        };
-        Ok(Box::new(OpenAIClient::new(
-            config,
-            local_config,
-            model_info,
-        )))
-    } else if model_info.client == LocalAIClient::name() {
-        let local_config = {
-            if let ClientConfig::LocalAI(c) = &config.read().clients[model_info.index] {
-                c.clone()
-            } else {
-                return model_info_err(&model_info);
-            }
-        };
-        Ok(Box::new(LocalAIClient::new(
-            config,
-            local_config,
-            model_info,
-        )))
-    } else if model_info.client == AzureOpenAIClient::name() {
-        let local_config = {
-            if let ClientConfig::AzureOpenAI(c) = &config.read().clients[model_info.index] {
-                c.clone()
-            } else {
-                return model_info_err(&model_info);
-            }
-        };
-        Ok(Box::new(AzureOpenAIClient::new(
-            config,
-            local_config,
-            model_info,
-        )))
-    } else {
-        bail!("Unknown client {}", &model_info.client)
-    }
-=======
     OpenAIClient::init(config.clone())
         .or_else(|| LocalAIClient::init(config.clone()))
+        .or_else(|| AzureOpenAIClient::init(config.clone()))
         .ok_or_else(|| {
             let model_info = config.read().model_info.clone();
             anyhow!(
@@ -192,7 +141,6 @@
                 &model_info.index
             )
         })
->>>>>>> 985f8c09
 }
 
 pub fn all_clients() -> Vec<&'static str> {
@@ -221,23 +169,9 @@
         .iter()
         .enumerate()
         .flat_map(|(i, v)| match v {
-<<<<<<< HEAD
-            ClientConfig::OpenAI(c) => OpenAIClient::list_models(c)
-                .iter()
-                .map(|(x, y)| ModelInfo::new(OpenAIClient::name(), x, *y, i))
-                .collect::<Vec<ModelInfo>>(),
-            ClientConfig::LocalAI(c) => LocalAIClient::list_models(c)
-                .iter()
-                .map(|(x, y)| ModelInfo::new(LocalAIClient::name(), x, *y, i))
-                .collect::<Vec<ModelInfo>>(),
-            ClientConfig::AzureOpenAI(c) => AzureOpenAIClient::list_models(c)
-                .iter()
-                .map(|(x, y)| ModelInfo::new(AzureOpenAIClient::name(), x, *y, i))
-                .collect::<Vec<ModelInfo>>(),
-=======
             ClientConfig::OpenAI(c) => OpenAIClient::list_models(c, i),
             ClientConfig::LocalAI(c) => LocalAIClient::list_models(c, i),
->>>>>>> 985f8c09
+            ClientConfig::AzureOpenAI(c) => AzureOpenAIClient::list_models(c, i),
         })
         .collect()
 }
