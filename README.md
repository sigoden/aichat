--- conflicted
+++ resolved
@@ -48,16 +48,6 @@
 
 ## Support LLMs
 
-<<<<<<< HEAD
-- [x] OpenAI: gpt-3.5/gpt-4/gpt-4-vision
-- [x] Gemini: gemini-pro/gemini-pro-vision/gemini-ultra 
-- [x] LocalAI: opensource LLMs 
-- [x] Ollama: opensource LLMs 
-- [x] Azure-OpenAI: user deployed gpt-3.5/gpt-4
-- [x] Ernie: ernie-bot-turbo/ernie-bot/ernie-bot-8k/ernie-bot-4
-- [x] Qianwen: qwen-turbo/qwen-plus/qwen-max/qwen-max-longcontext/qwen-vl-plus
-- [x] Claude: claude-2.1
-=======
 - OpenAI: gpt-3.5/gpt-4/gpt-4-vision
 - Gemini: gemini-pro/gemini-pro-vision/gemini-ultra 
 - LocalAI: opensource LLMs and other openai-compatible LLMs
@@ -65,7 +55,7 @@
 - Azure-OpenAI: user deployed gpt-3.5/gpt-4
 - Ernie: ernie-bot-turbo/ernie-bot/ernie-bot-8k/ernie-bot-4
 - Qianwen: qwen-turbo/qwen-plus/qwen-max/qwen-max-longcontext/qwen-vl-plus
->>>>>>> cb542bef
+- Claude: claude-2.1
 
 ## Features
 
